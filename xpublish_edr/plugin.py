--- conflicted
+++ resolved
@@ -6,12 +6,8 @@
 from functools import cache
 from typing import Hashable, List, Optional, Tuple
 
-<<<<<<< HEAD
 import cachey
 import dask
-import pkg_resources
-=======
->>>>>>> f08a8100
 import xarray as xr
 from fastapi import APIRouter, Depends, HTTPException, Request, Response
 from xpublish import Dependencies, Plugin, hookimpl
